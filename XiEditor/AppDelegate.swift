--- conflicted
+++ resolved
@@ -100,11 +100,8 @@
         let preferredTheme = UserDefaults.standard.string(forKey: USER_DEFAULTS_THEME_KEY) ?? "InspiredGitHub"
         let req = Events.SetTheme(themeName: preferredTheme)
         dispatcher.coreConnection.sendRpcAsync(req.method, params: req.params!)
-<<<<<<< HEAD
         globalTrace.trace("appWillLaunch", .main, .end)
-=======
         documentController = XiDocumentController()
->>>>>>> 6728589f
     }
 
     // MARK: - XiClient protocol
@@ -115,27 +112,10 @@
         document?.updateAsync(update: update)
     }
 
-<<<<<<< HEAD
-    func handleAsyncUpdate(_ method: String, _ json: [String: AnyObject]) {
-        switch method {
-        case "update":
-            let update = json["update"] as! [String: AnyObject]
-            let viewIdentifier = json["view_id"] as! String
-            globalTrace.trace("dfvi", .main, .begin)
-            let document = documentForViewIdentifier(viewIdentifier: viewIdentifier)
-            globalTrace.trace("dfvi", .main, .end)
-            if document == nil { print("document missing for view id \(viewIdentifier)") }
-            document?.updateAsync(update: update)
-        case "def_style":
-            styleMap.locked().defStyle(json: json)
-        default:
-            print("unexpected method \(method) in handleAsyncUpdate")
-=======
     func scroll(viewIdentifier: String, line: Int, column: Int) {
         let document = documentForViewIdentifier(viewIdentifier: viewIdentifier)
         DispatchQueue.main.async {
             document?.editViewController?.scrollTo(line, column)
->>>>>>> 6728589f
         }
     }
 
